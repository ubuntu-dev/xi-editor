// Copyright 2018 Google Inc. All rights reserved.
//
// Licensed under the Apache License, Version 2.0 (the "License");
// you may not use this file except in compliance with the License.
// You may obtain a copy of the License at
//
//     http://www.apache.org/licenses/LICENSE-2.0
//
// Unless required by applicable law or agreed to in writing, software
// distributed under the License is distributed on an "AS IS" BASIS,
// WITHOUT WARRANTIES OR CONDITIONS OF ANY KIND, either express or implied.
// See the License for the specific language governing permissions and
// limitations under the License.

//! A container for the state relevant to a single event.

use std::cell::RefCell;
use std::iter;
use std::path::Path;
use std::time::{Duration, Instant};

use serde_json::{self, Value};

use xi_rope::Rope;
use xi_rope::interval::Interval;
use xi_rope::rope::LinesMetric;
use xi_rpc::{RemoteError, Error as RpcError};
use xi_trace::trace_block;

use rpc::{EditNotification, EditRequest, LineRange};
use plugins::rpc::{ClientPluginInfo, PluginBufferInfo, PluginNotification,
                   PluginRequest, PluginUpdate};

use styles::ThemeStyleMap;
use config::{BufferConfig, ConfigManager};

use WeakXiCore;
use tabs::{BufferId, PluginId, ViewId, RENDER_VIEW_IDLE_MASK};
use editor::Editor;
use file::FileInfo;
use edit_types::{EventDomain, SpecialEvent};
use client::Client;
use plugins::Plugin;
use selection::SelRegion;
use view::View;
use width_cache::WidthCache;

// Maximum returned result from plugin get_data RPC.
pub const MAX_SIZE_LIMIT: usize = 1024 * 1024;

//TODO: tune this. a few ms can make a big difference. We may in the future
//want to make this tuneable at runtime, or to be configured by the client.
/// The render delay after an edit occurs; plugin updates received in this
/// window will be sent to the view along with the edit.
const RENDER_DELAY: Duration = Duration::from_millis(2);

/// A collection of all the state relevant for handling a particular event.
///
/// This is created dynamically for each event that arrives to the core,
/// such as a user-initiated edit or style updates from a plugin.
pub struct EventContext<'a> {
    pub(crate) view_id: ViewId,
    pub(crate) buffer_id: BufferId,
    pub(crate) editor: &'a RefCell<Editor>,
    pub(crate) info: Option<&'a FileInfo>,
    pub(crate) view: &'a RefCell<View>,
    pub(crate) siblings: Vec<&'a RefCell<View>>,
    pub(crate) plugins: Vec<&'a Plugin>,
    pub(crate) client: &'a Client,
    pub(crate) style_map: &'a RefCell<ThemeStyleMap>,
    pub(crate) width_cache: &'a RefCell<WidthCache>,
    pub(crate) kill_ring: &'a RefCell<Rope>,
    pub(crate) weak_core: &'a WeakXiCore,
}

impl<'a> EventContext<'a> {
    /// Executes a closure with mutable references to the editor and the view,
    /// common in edit actions that modify the text.
    pub(crate) fn with_editor<R, F>(&mut self, f: F) -> R
        where F: FnOnce(&mut Editor, &mut View, &mut Rope) -> R
    {
        let mut editor = self.editor.borrow_mut();
        let mut view = self.view.borrow_mut();
        let mut kill_ring = self.kill_ring.borrow_mut();
        f(&mut editor, &mut view, &mut kill_ring)
    }

    /// Executes a closure with a mutable reference to the view and a reference
    /// to the current text. This is common to most edits that just modify
    /// selection or viewport state.
    fn with_view<R, F>(&mut self, f: F) -> R
        where F: FnOnce(&mut View, &Rope, &Client) -> R
    {
        let editor = self.editor.borrow();
        let mut view = self.view.borrow_mut();
        f(&mut view, editor.get_buffer(), &self.client)
    }

    pub(crate) fn do_edit(&mut self, cmd: EditNotification) {
        use self::EventDomain as E;
        let event: EventDomain = cmd.into();
        match event {
            E::View(cmd) => {
                    self.with_view(|view, text, client| view.do_edit(text, cmd, client));
                    self.editor.borrow_mut().update_edit_type();
                },
            E::Buffer(cmd) => self.with_editor(
                |ed, view, kill_ring| ed.do_edit(view, kill_ring, cmd)),
            E::Special(cmd) => self.do_special(cmd),
        }
        self.after_edit("core");
        self.render_if_needed();
    }

    fn do_special(&mut self, cmd: SpecialEvent) {
        match cmd {
            SpecialEvent::DebugRewrap => self.with_view(
                |view, text, _| {
                    view.rewrap(text, 72);
                    view.set_dirty(text);
                }),
            SpecialEvent::DebugWrapWidth => self.debug_wrap_width(),
            SpecialEvent::DebugPrintSpans => self.with_editor(
                |ed, view, _| {
                    let sel = view.sel_regions().last().unwrap();
                    let iv = Interval::new_closed_open(sel.min(), sel.max());
                    ed.get_layers().debug_print_spans(iv);
                }),
            SpecialEvent::RequestLines(LineRange { first, last }) =>
                self.do_request_lines(first as usize, last as usize),
        }
    }

    pub(crate) fn do_edit_sync(&mut self, cmd: EditRequest
                               ) -> Result<Value, RemoteError> {
        use self::EditRequest::*;
        let result = match cmd {
            Cut => Ok(self.with_editor(|ed, view, _| ed.do_cut(view))),
            Copy => Ok(self.with_editor(|ed, view, _| ed.do_copy(view))),
<<<<<<< HEAD
            Find { chars, case_sensitive } =>
                Ok(self.with_view(|view, text, client| {
                    let result = view.do_find(text, chars, case_sensitive);
                    view.send_find_status(client);
                    result
                })),
            // Replace
=======
>>>>>>> 4bacff63
        };
        self.after_edit("core");
        self.render_if_needed();
        result
    }

    pub(crate) fn do_plugin_cmd(&mut self, plugin: PluginId,
                                 cmd: PluginNotification) {
        use self::PluginNotification::*;

        match cmd {
            AddScopes { scopes } => {
                let mut ed = self.editor.borrow_mut();
                let style_map = self.style_map.borrow();
                ed.get_layers_mut().add_scopes(plugin, scopes, &style_map);
            }
            UpdateSpans { start, len, spans, rev } => self.with_editor(
                |ed, view, _| ed.update_spans(view, plugin, start,
                                           len, spans, rev)),
            Edit { edit } => self.with_editor(
                |ed, _, _| ed.apply_plugin_edit(edit)),
            Alert { msg } => self.client.alert(&msg),
        };
        self.after_edit(&plugin.to_string());
        self.render_if_needed();
    }

    pub(crate) fn do_plugin_cmd_sync(&mut self, _plugin: PluginId,
                                      cmd: PluginRequest) -> Value {
        use self::PluginRequest::*;
        match cmd {
            LineCount =>
                json!(self.editor.borrow().plugin_n_lines()),
            GetData { start, unit, max_size, rev } =>
                json!(self.editor.borrow()
                      .plugin_get_data(start, unit, max_size, rev)),
            GetSelections =>
                json!("not implemented"),
        }
    }

    /// Commits any changes to the buffer, updating views and plugins as needed.
    /// This only updates internal state; it does not update the client.
    fn after_edit(&mut self, author: &str) {
        let _t = trace_block("EventContext::after_edit", &["core"]);
        let mut ed = self.editor.borrow_mut();
        let (delta, last_text, keep_sels) = match ed.commit_delta() {
            Some(edit_info) => edit_info,
            None => return,
        };
        let mut width_cache = self.width_cache.borrow_mut();
        let iter_views = iter::once(&self.view).chain(self.siblings.iter());
        iter_views.for_each(|view| view.borrow_mut()
                            .after_edit(ed.get_buffer(), &last_text, &delta,
                                        self.client, &mut width_cache, keep_sels));

        let new_len = delta.new_document_len();
        let nb_lines = ed.get_buffer().measure::<LinesMetric>() + 1;
        // don't send the actual delta if it is too large, by some heuristic
        let approx_size = delta.inserts_len() + (delta.els.len() * 10);
        let delta = if approx_size > MAX_SIZE_LIMIT { None } else { Some(delta) };

        let undo_group = ed.get_active_undo_group();
        let update = PluginUpdate::new(
                self.view_id,
                ed.get_head_rev_token(),
                delta,
                new_len,
                nb_lines,
                Some(undo_group),
                ed.get_edit_type().to_owned(),
                author.into());


        // we always increment and decrement regardless of whether we're
        // sending plugins, to ensure that GC runs.
        ed.increment_revs_in_flight();

        self.plugins.iter().for_each(|plugin| {
            ed.increment_revs_in_flight();
            let weak_core = self.weak_core.clone();
            let id = plugin.id;
            let view_id = self.view_id;
            plugin.update(&update, move |resp| {
                weak_core.handle_plugin_update(id, view_id, resp);
            });
        });
        ed.dec_revs_in_flight();
        ed.update_edit_type();

         //if we have no plugins we always render immediately.
        if !self.plugins.is_empty() {
            let mut view = self.view.borrow_mut();
            if !view.has_pending_render() {
                let timeout = Instant::now() + RENDER_DELAY;
                let view_id: usize = self.view_id.into();
                let token = RENDER_VIEW_IDLE_MASK | view_id;
                self.client.schedule_timer(timeout, token);
                view.set_has_pending_render(true);
            }
        }
    }

    /// Renders the view, if a render has not already been scheduled.
    pub(crate) fn render_if_needed(&mut self) {
        let needed = !self.view.borrow().has_pending_render();
        if needed {
            self.render()
        }
    }

    pub(crate) fn _finish_delayed_render(&mut self) {
        self.render();
        self.view.borrow_mut().set_has_pending_render(false);
    }

    /// Flushes any changes in the views out to the frontend.
    fn render(&mut self) {
        let _t = trace_block("EventContext::render", &["core"]);
        let ed = self.editor.borrow();
        //TODO: render other views
        self.view.borrow_mut()
            .render_if_dirty(ed.get_buffer(), self.client, self.style_map,
                             ed.get_layers().get_merged(), ed.is_pristine())
    }
}

/// Helpers related to specific commands.
///
/// Certain events and actions don't generalize well; handling these
/// requires access to particular combinations of state. We isolate such
/// special cases here.
impl<'a> EventContext<'a> {
    pub(crate) fn finish_init(&mut self) {
        if !self.plugins.is_empty() {
            let info = self.plugin_info();
            self.plugins.iter().for_each(|plugin| plugin.new_buffer(&info));
        }

        let available_plugins = self.plugins.iter().map(|plugin|
            ClientPluginInfo { name: plugin.name.clone(), running: true }
            )
            .collect::<Vec<_>>();
        self.client.available_plugins(self.view_id,
                                      &available_plugins);

        let ed = self.editor.borrow();
        let config = ed.get_config().to_table();
        self.client.config_changed(self.view_id, &config);
        self.render()
    }

    pub(crate) fn after_save(&mut self, path: &Path, new_config: BufferConfig) {
        // notify plugins
        self.plugins.iter().for_each(
            |plugin| plugin.did_save(self.view_id, path)
            );
        if let Some(changes) = self.editor.borrow_mut().set_config(new_config) {
            self.client.config_changed(self.view_id, &changes);
        }
        self.editor.borrow_mut().set_pristine();
        self.with_view(|view, text, _| view.set_dirty(text));
        self.render()
    }

    /// Returns `true` if this was the last view
    pub(crate) fn close_view(&self) -> bool {
        // we probably want to notify plugins _before_ we close the view
        // TODO: determine what plugins we're stopping
        self.plugins.iter().for_each(|plug| plug.close_view(self.view_id));
        self.siblings.is_empty()
    }

    pub(crate) fn config_changed(&mut self, config_manager: &ConfigManager) {
        {
            let mut ed = self.editor.borrow_mut();
            let mut view = self.view.borrow_mut();
            let syntax = ed.get_syntax().to_owned();
            let new_config = config_manager.get_buffer_config(syntax,
                                                              self.buffer_id);
            if let Some(changes) = ed.set_config(new_config) {
                if changes.contains_key("wrap_width") {
                    let wrap_width = ed.get_config().items.wrap_width;
                    view.rewrap(&ed.get_buffer(), wrap_width);
                    view.set_dirty(&ed.get_buffer());
                }
                self.client.config_changed(self.view_id, &changes);
                self.plugins.iter()
                    .for_each(|plug| plug.config_changed(self.view_id, &changes));
            }
        }
        self.render()
    }

    pub(crate) fn reload(&mut self, text: Rope) {
        self.with_editor(|ed, view, _| {
            let new_len = text.len();
            view.collapse_selections(ed.get_buffer());
            view.unset_find();
            let prev_sel = view.sel_regions().first().map(|s| s.clone());
            ed.reload(text);
            if let Some(prev_sel) = prev_sel {
                let offset = prev_sel.start.min(new_len);
                let sel = SelRegion::caret(offset);
                view.set_selection(ed.get_buffer(), sel);
            }
        });

        self.after_edit("core");
        self.render();
    }

    pub(crate) fn plugin_info(&mut self) -> PluginBufferInfo {
        let ed = self.editor.borrow();
        let nb_lines = ed.get_buffer().measure::<LinesMetric>() + 1;
        let views: Vec<ViewId> = iter::once(&self.view)
            .chain(self.siblings.iter())
            .map(|v| v.borrow().get_view_id())
            .collect();

        let config = ed.get_config().to_table();
        let path = self.info.map(|info| info.path.to_owned());
        PluginBufferInfo::new(self.buffer_id, &views,
                              ed.get_head_rev_token(),
                              ed.get_buffer().len(), nb_lines,
                              path,
                              ed.get_syntax().clone(),
                              config)
    }

    pub(crate) fn plugin_started(&mut self, plugin: &Plugin) {
        self.client.plugin_started(self.view_id, &plugin.name)
    }

    pub(crate) fn plugin_stopped(&mut self, plugin: &Plugin) {
        self.client.plugin_stopped(self.view_id, &plugin.name, 0);
        self.with_editor(|ed, view, _| {
            ed.get_layers_mut().remove_layer(plugin.id);
            view.set_dirty(ed.get_buffer());
        });
        self.render();
    }

    pub(crate) fn do_plugin_update(&mut self, update: Result<Value, RpcError>) {
        match update.map(serde_json::from_value::<u64>) {
            Ok(Ok(_)) => (),
            Ok(Err(err)) => eprintln!("plugin response json err: {:?}", err),
            Err(err) => eprintln!("plugin shutdown, do something {:?}", err),
        }
        self.editor.borrow_mut().dec_revs_in_flight();
    }

    fn debug_wrap_width(&mut self) {
        {
            let mut view = self.view.borrow_mut();
            let mut width_cache = self.width_cache.borrow_mut();
            let ed = self.editor.borrow();
            view.wrap_width(ed.get_buffer(), &mut width_cache, self.client,
                            ed.get_layers().get_merged());
            view.set_dirty(ed.get_buffer());
        }
        self.render();
    }

    fn do_request_lines(&mut self, first: usize, last: usize) {
        let mut view = self.view.borrow_mut();
        let ed = self.editor.borrow();
        view.request_lines(ed.get_buffer(), self.client, self.style_map,
                           ed.get_layers().get_merged(), first, last,
                           ed.is_pristine())
    }
}


#[cfg(test)]
mod tests {
    use super::*;
    use core::dummy_weak_core;
    use tabs::BufferId;
    use xi_rpc::test_utils::DummyPeer;

    struct ContextHarness {
        view: RefCell<View>,
        editor: RefCell<Editor>,
        client: Client,
        core_ref: WeakXiCore,
        kill_ring: RefCell<Rope>,
        style_map: RefCell<ThemeStyleMap>,
        width_cache: RefCell<WidthCache>,
    }

    impl ContextHarness {
        fn new<S: AsRef<str>>(s: S) -> Self {
            let view_id = ViewId(1);
            let buffer_id = BufferId(2);
            let config_manager = ConfigManager::new(None, None);
            let view = RefCell::new(View::new(view_id, buffer_id));
            let editor = RefCell::new(
                Editor::with_text(s, config_manager.default_buffer_config()));
            let client = Client::new(Box::new(DummyPeer));
            let core_ref = dummy_weak_core();
            let kill_ring = RefCell::new(Rope::from(""));
            let style_map = RefCell::new(ThemeStyleMap::new());
            let width_cache = RefCell::new(WidthCache::new());
            ContextHarness { view, editor, client, core_ref,
                             kill_ring, style_map, width_cache }
        }

        /// Renders the text and selections. cursors are represented with
        /// the pipe '|', and non-caret regions are represented by \[braces\].
        fn debug_render(&self) -> String {
            let b = self.editor.borrow();
            let mut text: String = b.get_buffer().into();
            let v = self.view.borrow();
            for sel in v.sel_regions().iter().rev() {
                if sel.end == sel.start {
                    text.insert(sel.end, '|');
                } else if sel.end > sel.start {
                    text.insert_str(sel.end, "|]");
                    text.insert(sel.start, '[');
                } else {
                    text.insert(sel.start, ']');
                    text.insert_str(sel.end, "[|");
                }
            }
            text
        }

        fn make_context<'a>(&'a self) -> EventContext<'a> {
            let view_id = ViewId(1);
            let buffer_id = self.view.borrow().get_buffer_id();
            EventContext {
                view_id,
                buffer_id,
                view: &self.view,
                editor: &self.editor,
                info: None,
                siblings: Vec::new(),
                plugins: Vec::new(),
                client: &self.client,
                kill_ring: &self.kill_ring,
                style_map: &self.style_map,
                width_cache: &self.width_cache,
                weak_core: &self.core_ref,
            }
        }
    }

    #[test]
    fn smoke_test() {
        let harness = ContextHarness::new("");
        let mut ctx = harness.make_context();
        ctx.do_edit(EditNotification::Insert { chars: "hello".into() });
        ctx.do_edit(EditNotification::Insert { chars: " ".into() });
        ctx.do_edit(EditNotification::Insert { chars: "world".into() });
        ctx.do_edit(EditNotification::Insert { chars: "!".into() });
        assert_eq!(harness.debug_render(),"hello world!|");
        ctx.do_edit(EditNotification::MoveWordLeft);
        ctx.do_edit(EditNotification::InsertNewline);
        assert_eq!(harness.debug_render(),"hello \n|world!");
        ctx.do_edit(EditNotification::MoveWordRightAndModifySelection);
        assert_eq!(harness.debug_render(), "hello \n[world|]!");
        ctx.do_edit(EditNotification::Insert { chars: "friends".into() });
        assert_eq!(harness.debug_render(), "hello \nfriends|!");
    }

    #[test]
    fn test_gestures() {
        use rpc::GestureType::*;
        let initial_text = "\
        this is a string\n\
        that has three\n\
        lines.";
        let harness = ContextHarness::new(initial_text);
        let mut ctx = harness.make_context();
        ctx.do_edit(EditNotification::Gesture { line: 0, col: 0, ty: PointSelect });
        assert_eq!(harness.debug_render(),"\
        |this is a string\n\
        that has three\n\
        lines." );

        ctx.do_edit(EditNotification::Gesture { line: 0, col: 5, ty: PointSelect });
        assert_eq!(harness.debug_render(),"\
        this |is a string\n\
        that has three\n\
        lines." );

        ctx.do_edit(EditNotification::Gesture { line: 1, col: 5, ty: ToggleSel });
        assert_eq!(harness.debug_render(),"\
        this |is a string\n\
        that |has three\n\
        lines." );

        ctx.do_edit(EditNotification::MoveToRightEndOfLineAndModifySelection);
        assert_eq!(harness.debug_render(),"\
        this [is a string|]\n\
        that [has three|]\n\
        lines." );

        ctx.do_edit(EditNotification::Gesture { line: 2, col: 2, ty: MultiWordSelect });
        assert_eq!(harness.debug_render(),"\
        this [is a string|]\n\
        that [has three|]\n\
        [lines|]." );

        ctx.do_edit(EditNotification::Gesture { line: 2, col: 2, ty: ToggleSel });
        assert_eq!(harness.debug_render(),"\
        this [is a string|]\n\
        that [has three|]\n\
        lines." );

        ctx.do_edit(EditNotification::Gesture { line: 2, col: 2, ty: ToggleSel });
        assert_eq!(harness.debug_render(),"\
        this [is a string|]\n\
        that [has three|]\n\
        li|nes." );

        ctx.do_edit(EditNotification::MoveToLeftEndOfLine);
        assert_eq!(harness.debug_render(),"\
        |this is a string\n\
        |that has three\n\
        |lines." );

        ctx.do_edit(EditNotification::MoveWordRight);
        assert_eq!(harness.debug_render(),"\
        this| is a string\n\
        that| has three\n\
        lines|." );

        ctx.do_edit(EditNotification::MoveToLeftEndOfLineAndModifySelection);
        assert_eq!(harness.debug_render(),"\
        [|this] is a string\n\
        [|that] has three\n\
        [|lines]." );

        ctx.do_edit(EditNotification::CancelOperation);
        ctx.do_edit(EditNotification::MoveToRightEndOfLine);
        assert_eq!(harness.debug_render(),"\
        this is a string|\n\
        that has three\n\
        lines." );

        ctx.do_edit(EditNotification::Gesture { line: 2, col: 2, ty: MultiLineSelect });
        assert_eq!(harness.debug_render(),"\
        this is a string|\n\
        that has three\n\
        [lines.|]" );

        ctx.do_edit(EditNotification::SelectAll);
        assert_eq!(harness.debug_render(),"\
        [this is a string\n\
        that has three\n\
        lines.|]" );

        ctx.do_edit(EditNotification::CancelOperation);
        ctx.do_edit(EditNotification::AddSelectionAbove);
        assert_eq!(harness.debug_render(),"\
        this is a string\n\
        that h|as three\n\
        lines.|" );

        ctx.do_edit(EditNotification::MoveRight);
        assert_eq!(harness.debug_render(),"\
        this is a string\n\
        that ha|s three\n\
        lines.|" );

        ctx.do_edit(EditNotification::MoveLeft);
        assert_eq!(harness.debug_render(),"\
        this is a string\n\
        that h|as three\n\
        lines|." );
    }


    #[test]
    fn delete_tests() {
        use rpc::GestureType::*;
        let initial_text = "\
        this is a string\n\
        that has three\n\
        lines.";
        let harness = ContextHarness::new(initial_text);
        let mut ctx = harness.make_context();
        ctx.do_edit(EditNotification::Gesture { line: 0, col: 0, ty: PointSelect });

        ctx.do_edit(EditNotification::MoveRight);
        assert_eq!(harness.debug_render(),"\
        t|his is a string\n\
        that has three\n\
        lines." );

        ctx.do_edit(EditNotification::DeleteBackward);
        assert_eq!(harness.debug_render(),"\
        |his is a string\n\
        that has three\n\
        lines." );

        ctx.do_edit(EditNotification::DeleteForward);
        assert_eq!(harness.debug_render(),"\
        |is is a string\n\
        that has three\n\
        lines." );

        ctx.do_edit(EditNotification::MoveWordRight);
        ctx.do_edit(EditNotification::DeleteWordForward);
        assert_eq!(harness.debug_render(),"\
        is| a string\n\
        that has three\n\
        lines." );

        ctx.do_edit(EditNotification::DeleteWordBackward);
        assert_eq!(harness.debug_render(),"| \
        a string\n\
        that has three\n\
        lines." );

        ctx.do_edit(EditNotification::MoveToRightEndOfLine);
        ctx.do_edit(EditNotification::DeleteToBeginningOfLine);
        assert_eq!(harness.debug_render(),"\
        |\nthat has three\n\
        lines." );

        ctx.do_edit(EditNotification::DeleteToEndOfParagraph);
        ctx.do_edit(EditNotification::DeleteToEndOfParagraph);
        assert_eq!(harness.debug_render(),"\
        |\nlines." );
    }

    #[test]
    fn simple_indentation_test() {
        use rpc::GestureType::*;
        let harness = ContextHarness::new("");
        let mut ctx = harness.make_context();
        // Single indent and outdent test
        ctx.do_edit(EditNotification::Insert { chars: "hello".into() });
        ctx.do_edit(EditNotification::Indent);
        assert_eq!(harness.debug_render(),"    hello|");
        ctx.do_edit(EditNotification::Outdent);
        assert_eq!(harness.debug_render(),"hello|");

        // Test when outdenting with less than 4 spaces
        ctx.do_edit(EditNotification::Gesture { line: 0, col: 0, ty: PointSelect });
        ctx.do_edit(EditNotification::Insert { chars: "  ".into() });
        assert_eq!(harness.debug_render(),"  |hello");
        ctx.do_edit(EditNotification::Outdent);
        assert_eq!(harness.debug_render(),"|hello");

        // Non-selection one line indent and outdent test
        ctx.do_edit(EditNotification::MoveToEndOfDocument);
        ctx.do_edit(EditNotification::Indent);
        ctx.do_edit(EditNotification::InsertNewline);
        ctx.do_edit(EditNotification::Insert { chars: "world".into() });
        assert_eq!(harness.debug_render(),"    hello\nworld|");

        ctx.do_edit(EditNotification::MoveWordLeft);
        ctx.do_edit(EditNotification::MoveToBeginningOfDocumentAndModifySelection);
        ctx.do_edit(EditNotification::Indent);
        assert_eq!(harness.debug_render(),"    [|    hello\n]world");

        ctx.do_edit(EditNotification::Outdent);
        assert_eq!(harness.debug_render(),"[|    hello\n]world");
    }

    #[test]
    fn multiline_indentation_test() {
        use rpc::GestureType::*;
        let initial_text = "\
        this is a string\n\
        that has three\n\
        lines.";
        let harness = ContextHarness::new(initial_text);
        let mut ctx = harness.make_context();

        ctx.do_edit(EditNotification::Gesture { line: 0, col: 5, ty: PointSelect });
        assert_eq!(harness.debug_render(),"\
        this |is a string\n\
        that has three\n\
        lines." );

        ctx.do_edit(EditNotification::Gesture { line: 1, col: 5, ty: ToggleSel });
        assert_eq!(harness.debug_render(),"\
        this |is a string\n\
        that |has three\n\
        lines." );

        // Simple multi line indent/outdent test
        ctx.do_edit(EditNotification::Indent);
        assert_eq!(harness.debug_render(),"    \
        this |is a string\n    \
        that |has three\n\
        lines." );

        ctx.do_edit(EditNotification::Outdent);
        ctx.do_edit(EditNotification::Outdent);
        assert_eq!(harness.debug_render(),"\
        this |is a string\n\
        that |has three\n\
        lines." );

        // Different position indent/outdent test
        // Shouldn't change cursor position
        ctx.do_edit(EditNotification::Gesture { line: 1, col: 5, ty: ToggleSel });
        ctx.do_edit(EditNotification::Gesture { line: 1, col: 10, ty: ToggleSel });
        assert_eq!(harness.debug_render(),"\
        this |is a string\n\
        that has t|hree\n\
        lines." );

        ctx.do_edit(EditNotification::Indent);
        assert_eq!(harness.debug_render(),"    \
        this |is a string\n    \
        that has t|hree\n\
        lines." );

        ctx.do_edit(EditNotification::Outdent);
        assert_eq!(harness.debug_render(),"\
        this |is a string\n\
        that has t|hree\n\
        lines." );

        // Multi line selection test
        ctx.do_edit(EditNotification::Gesture { line: 1, col: 10, ty: ToggleSel });
        ctx.do_edit(EditNotification::MoveToEndOfDocumentAndModifySelection);
        ctx.do_edit(EditNotification::Indent);
        assert_eq!(harness.debug_render(),"    \
        this [is a string\n    \
        that has three\n    \
        lines.|]" );

        ctx.do_edit(EditNotification::Outdent);
        assert_eq!(harness.debug_render(),"\
        this [is a string\n\
        that has three\n\
        lines.|]" );

        // Multi cursor different line indent test
        ctx.do_edit(EditNotification::Gesture { line: 0, col: 0, ty: PointSelect });
        ctx.do_edit(EditNotification::Gesture { line: 2, col: 0, ty: ToggleSel });
        assert_eq!(harness.debug_render(),"\
        |this is a string\n\
        that has three\n\
        |lines." );

        ctx.do_edit(EditNotification::Indent);
        assert_eq!(harness.debug_render(),"    \
        |this is a string\n\
        that has three\n    \
        |lines." );

        ctx.do_edit(EditNotification::Outdent);
        assert_eq!(harness.debug_render(),"\
        |this is a string\n\
        that has three\n\
        |lines." );
    }
}<|MERGE_RESOLUTION|>--- conflicted
+++ resolved
@@ -89,11 +89,11 @@
     /// to the current text. This is common to most edits that just modify
     /// selection or viewport state.
     fn with_view<R, F>(&mut self, f: F) -> R
-        where F: FnOnce(&mut View, &Rope, &Client) -> R
+        where F: FnOnce(&mut View, &Rope) -> R
     {
         let editor = self.editor.borrow();
         let mut view = self.view.borrow_mut();
-        f(&mut view, editor.get_buffer(), &self.client)
+        f(&mut view, editor.get_buffer())
     }
 
     pub(crate) fn do_edit(&mut self, cmd: EditNotification) {
@@ -101,7 +101,7 @@
         let event: EventDomain = cmd.into();
         match event {
             E::View(cmd) => {
-                    self.with_view(|view, text, client| view.do_edit(text, cmd, client));
+                    self.with_view(|view, text| view.do_edit(text, cmd));
                     self.editor.borrow_mut().update_edit_type();
                 },
             E::Buffer(cmd) => self.with_editor(
@@ -115,7 +115,7 @@
     fn do_special(&mut self, cmd: SpecialEvent) {
         match cmd {
             SpecialEvent::DebugRewrap => self.with_view(
-                |view, text, _| {
+                |view, text| {
                     view.rewrap(text, 72);
                     view.set_dirty(text);
                 }),
@@ -137,16 +137,6 @@
         let result = match cmd {
             Cut => Ok(self.with_editor(|ed, view, _| ed.do_cut(view))),
             Copy => Ok(self.with_editor(|ed, view, _| ed.do_copy(view))),
-<<<<<<< HEAD
-            Find { chars, case_sensitive } =>
-                Ok(self.with_view(|view, text, client| {
-                    let result = view.do_find(text, chars, case_sensitive);
-                    view.send_find_status(client);
-                    result
-                })),
-            // Replace
-=======
->>>>>>> 4bacff63
         };
         self.after_edit("core");
         self.render_if_needed();
@@ -308,7 +298,7 @@
             self.client.config_changed(self.view_id, &changes);
         }
         self.editor.borrow_mut().set_pristine();
-        self.with_view(|view, text, _| view.set_dirty(text));
+        self.with_view(|view, text| view.set_dirty(text));
         self.render()
     }
 
