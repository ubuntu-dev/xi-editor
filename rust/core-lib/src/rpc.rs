--- conflicted
+++ resolved
@@ -386,7 +386,7 @@
     ///
     /// If `chars` is `None` and there is an active selection, returns
     /// the string value used for the search, else returns `Null`.
-    Find { chars: Option<String>, case_sensitive: bool },
+    Find { chars: Option<String>, case_sensitive: bool, regex: Option<bool> },
     FindNext { wrap_around: Option<bool>, allow_same: Option<bool> },
     FindPrevious { wrap_around: Option<bool> },
     DebugRewrap,
@@ -413,15 +413,6 @@
     /// Copies the active selection, returning their contents or
     /// or `Null` if the selection was empty.
     Copy,
-<<<<<<< HEAD
-    /// Searches the document for `chars`, if present, falling back on
-    /// the last selection region if `chars` is `None`.
-    ///
-    /// If `chars` is `None` and there is an active selection, returns
-    /// the string value used for the search, else returns `Null`.
-    Find { chars: Option<String>, case_sensitive: bool, regex: Option<bool> },
-=======
->>>>>>> 0cea1bb7
 }
 
 
