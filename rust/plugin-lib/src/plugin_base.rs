--- conflicted
+++ resolved
@@ -96,173 +96,18 @@
         self.0.schedule_idle(token);
     }
 }
-
-<<<<<<< HEAD
-=======
-#[derive(Debug, Clone, Copy)]
-pub enum EditType {
-    Insert,
-    Delete,
-    Undo,
-    Redo,
-    Other,
-}
-
-impl EditType {
-    pub fn from_str(s: &str) -> Self {
-        match s {
-            "insert" => EditType::Insert,
-            "delete" => EditType::Delete,
-            "undo" => EditType::Undo,
-            "redo" => EditType::Redo,
-            _ => EditType::Other,
-        }
-    }
-}
-
-pub enum PluginRequest<'a> {
-    Ping,
-    Initialize(PluginBufferInfo),
-    Update {
-        start: usize,
-        end: usize,
-        new_len: usize,
-        rev: u64,
-        edit_type: EditType,
-        author: &'a str,
-        text: Option<&'a str>,
-    },
-    DidSave {
-        path: PathBuf,
-    }
-}
-
-//TODO: this is just copy-paste from core-lib::plugins::rpc_types
-//these should be shared, it looks like
-
-/// Buffer information sent on plugin init.
-#[derive(Serialize, Deserialize, Debug, Clone)]
-pub struct PluginBufferInfo {
-    pub buffer_id: usize,
-    pub views: Vec<String>,
-    pub rev: u64,
-    pub buf_size: usize,
-    pub nb_lines: usize,
-    #[serde(skip_serializing_if = "Option::is_none")]
-    pub path: Option<String>,
-    pub syntax: String,
-}
-
-#[derive(Serialize, Deserialize, Debug, Clone)]
-pub struct BufferInfoWrapper {
-    pub buffer_info: Vec<PluginBufferInfo>,
-}
-
-#[derive(Serialize, Deserialize, Debug, Clone)]
-pub struct SaveWrapper {
-    pub path: PathBuf,
-}
-
-enum InternalError {
-    InvalidParams,
-    UnknownMethod(String),
-}
-
-impl fmt::Display for InternalError {
-    fn fmt(&self, f: &mut fmt::Formatter) -> fmt::Result {
-        match *self {
-            InternalError::UnknownMethod(ref method) => write!(f, "Unknown method {}", method),
-            InternalError::InvalidParams => write!(f, "Invalid params"),
-        }
-    }
-}
-
-fn parse_plugin_request<'a>(method: &str, params: &'a Value) ->
-        Result<PluginRequest<'a>, InternalError> {
-            use self::PluginRequest::*;
-    match method {
-        "ping" => Ok(Ping),
-        "initialize" => {
-            match serde_json::from_value::<BufferInfoWrapper>(params.to_owned()) {
-                //TODO: this can return multiple values but we assume only one.
-                // global plugins will need to correct this assumption.
-                Ok(BufferInfoWrapper { mut buffer_info }) => Ok(Initialize(buffer_info.remove(0))),
-                Err(_) => {
-                    eprintln!("bad params? {:?}", params);
-                    Err(InternalError::InvalidParams)
-                }
-            }
-        }
-        "did_save" => {
-            match serde_json::from_value::<SaveWrapper>(params.to_owned()) {
-                Ok(SaveWrapper { path }) => Ok(DidSave { path }),
-                Err(_) => {
-                    eprintln!("bad params? {:?}", params);
-                    Err(InternalError::InvalidParams)
-                }
-            }
-        }
-        "update" => {
-            params.as_object().and_then(|dict|
-                if let (Some(start), Some(end), Some(new_len), Some(rev), Some(edit_type), Some(author)) =
-                    (dict_get_u64(dict, "start"), dict_get_u64(dict, "end"),
-                        dict_get_u64(dict, "new_len"), dict_get_u64(dict, "rev"),
-                        dict_get_string(dict, "edit_type"), dict_get_string(dict, "author")) {
-                        Some(PluginRequest::Update {
-                            start: start as usize,
-                            end: end as usize,
-                            new_len: new_len as usize,
-                            rev: rev,
-                            edit_type: EditType::from_str(edit_type),
-                            author: author,
-                            text: dict_get_string(dict, "text"),
-                        })
-                } else { None }
-            ).ok_or_else(|| InternalError::InvalidParams)
-        }
-        _ => Err(InternalError::UnknownMethod(method.to_string()))
-    }
-}
-
->>>>>>> 9f2e1636
 struct MyHandler<'a, H: 'a>(&'a mut H);
 
 impl<'a, H: Handler> xi_rpc::Handler for MyHandler<'a, H> {
     type Notification = plugin_rpc::HostNotification;
     type Request = plugin_rpc::HostRequest;
     fn handle_notification(&mut self, ctx: &RpcCtx, rpc: Self::Notification) {
-<<<<<<< HEAD
         self.0.handle_notification(PluginCtx(ctx), rpc)
     }
 
     fn handle_request(&mut self, ctx: &RpcCtx, rpc: Self::Request)
                       -> Result<Value, RemoteError> {
-
         self.0.handle_request(PluginCtx(ctx), rpc)
-=======
-        match parse_plugin_request(&rpc.method, &rpc.params) {
-            Ok(req) => {
-                if let Some(_) = self.0.call(&req, PluginCtx(ctx)) {
-                    eprintln!("Unexpected return value for notification {}", &rpc.method)
-                }
-            }
-            Err(err) => eprintln!("error: {}", err)
-        }
-    }
-
-    fn handle_request(&mut self, ctx: &RpcCtx, rpc: Self::Request) ->
-        Result<Value, RemoteError> {
-        match parse_plugin_request(&rpc.method, &rpc.params) {
-            Ok(req) => {
-                let result = self.0.call(&req, PluginCtx(ctx));
-                Ok(result.expect("return value missing"))
-            }
-            Err(err) => {
-                eprintln!("Error {} decoding RPC request {}", err, &rpc.method);
-                Err(RemoteError::InvalidRequest(Some(Value::String(err.to_string()))))
-            }
-        }
->>>>>>> 9f2e1636
     }
 
     fn idle(&mut self, ctx: &RpcCtx, token: usize) {
